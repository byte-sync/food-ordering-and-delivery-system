package com.nomnom.order_service.service;

import com.nomnom.order_service.dto.CartDTO;
import com.nomnom.order_service.dto.CartItemDTO;
import com.nomnom.order_service.dto.OrderDTO;
import com.nomnom.order_service.model.Order;
import com.nomnom.order_service.repository.OrderRepository;
import com.nomnom.order_service.request.*;
import com.nomnom.order_service.shared.enums.PotionSize;
import org.springframework.beans.factory.annotation.Value;
import org.springframework.stereotype.Service;
import org.springframework.web.client.RestTemplate;
import org.springframework.http.ResponseEntity;

import java.util.Date;
import java.util.List;
import java.util.UUID;
import java.util.stream.Collectors;

import static com.nomnom.order_service.shared.enums.PotionSize.*;

@Service
public class OrderService implements IOrderService {

    @Value("${cart.service.url}")
    private String cartServiceUrl;

    private final OrderRepository orderRepository;
    private final RestTemplate restTemplate;

    public OrderService(OrderRepository orderRepository, RestTemplate restTemplate) {
        this.orderRepository = orderRepository;
        this.restTemplate = restTemplate;
    }

    @Override
    public OrderDTO createOrder(CreateOrderRequest request) {
        // Fetch cart items from Cart Service
        String cartUrl = cartServiceUrl + "/" + request.getCustomerId() + "/" + request.getRestaurantId();
        ResponseEntity<CartDTO> response = restTemplate.getForEntity(cartUrl, CartDTO.class);
        if (response.getBody() == null || response.getBody().getItems().isEmpty()) {
            throw new RuntimeException("Cart is empty");
        }
        CartDTO cartDTO = response.getBody();

        // Calculate order total
        double orderTotal = cartDTO.getItems().stream()
                .mapToDouble(item -> item.getTotalPrice())
                .sum();

        // Create order
        Order order = new Order();
        order.setOrderId(UUID.randomUUID().toString());
        order.setCustomerId(request.getCustomerId());
        order.setRestaurantId(request.getRestaurantId());
        order.setCustomerDetails(new Order.CustomerDetails(
                request.getCustomerName(),
                request.getCustomerContact(),
                request.getLongitude(), // Updated field
                request.getLatitude()   // Updated field
        ));
        order.setCartItems(cartDTO.getItems().stream()
                .map(item -> new Order.CartItem(
                        item.getItemId(),
                        item.getItemName(),
                        item.getQuantity(),
                        mapPotionSize(item.getPotionSize()), // Map PotionSize
                        item.getPrice(),
                        item.getTotalPrice(),
                        item.getImage()
                )).toList());
        order.setOrderTotal(orderTotal);
        order.setDeliveryFee(5.0); // Example fixed delivery fee
        order.setTotalAmount(orderTotal + 5.0);
        order.setPaymentType(request.getPaymentType());
        order.setOrderStatus("Pending");

        // Map driver details
        if (request.getDriverDetails() != null) {
            order.setDriverDetails(new Order.DriverDetails(
                    request.getDriverDetails().getDriverId(),
                    request.getDriverDetails().getDriverName(),
                    request.getDriverDetails().getVehicleNumber()
            ));
        }
        order.setCreatedAt(new Date());
        order.setUpdatedAt(new Date());

<<<<<<< HEAD
        // Save order
        Order savedOrder = orderRepository.save(order);
        return mapToOrderDTO(savedOrder);
=======
    private void createDeliveryForOrder(String orderId) {
        try {
            System.out.println("Attempting to create delivery for order: " + orderId);
            System.out.println("Delivery service URL: " + DELIVERY_SERVICE_URL);
            
            // Use the DTO class instead of anonymous class
            CreateDeliveryDTO request = new CreateDeliveryDTO(orderId);
            
            webClientBuilder.build()
                .post()
                .uri(DELIVERY_SERVICE_URL + "/api/deliveries")
                .bodyValue(request)
                .retrieve()
                .bodyToMono(Void.class)
                .doOnSuccess(result -> {
                    System.out.println("Successfully created delivery for order: " + orderId);
                    // Update order status to "Pending Delivery" to indicate it's ready for a driver pickup
                    updateOrderStatus(orderId, "Pending Delivery");
                })
                .doOnError(error -> {
                    System.err.println("Failed to create delivery record: " + error.getMessage());
                    updateOrderStatus(orderId, "Delivery Assignment Failed");
                })
                .block();
        } catch (Exception e) {
            System.err.println("Failed to create delivery record: " + e.getMessage());
            e.printStackTrace();
            updateOrderStatus(orderId, "Delivery Assignment Failed");
        }
>>>>>>> 1e5c1cec
    }

    private Order.CartItem.PotionSize mapPotionSize(PotionSize potionSize) {
        // Handle null potionSize by assigning a default value
        if (potionSize == null) {
            return Order.CartItem.PotionSize.Small; // Default to "Small"
        }
        return switch (potionSize) {
            case Small -> Order.CartItem.PotionSize.Small;
            case Medium -> Order.CartItem.PotionSize.Medium;
            case Large -> Order.CartItem.PotionSize.Large;
        };
    }

    private OrderDTO mapToOrderDTO(Order order) {
        return new OrderDTO(
                order.getOrderId(),
                order.getCustomerId(),
                order.getRestaurantId(),
                new OrderDTO.CustomerDetailsDTO(
                        order.getCustomerDetails().getName(),
                        order.getCustomerDetails().getContact(),
                        order.getCustomerDetails().getLongitude(),
                        order.getCustomerDetails().getLatitude()
                ),
                order.getCartItems().stream()
                        .map(item -> new OrderDTO.CartItemDTO(
                                item.getItemId(),
                                item.getItemName(),
                                item.getQuantity(),
                                mapPotionSizeToDTO(item.getPotionSize()), // Map PotionSize
                                item.getPrice(),
                                item.getTotalPrice(),
                                item.getImage()
                        )).toList(),
                order.getOrderTotal(),
                order.getDeliveryFee(),
                order.getTotalAmount(),
                order.getPaymentType(),
                order.getOrderStatus(),
                order.getDriverDetails() != null ? new OrderDTO.DriverDetailsDTO(
                        order.getDriverDetails().getDriverId(),
                        order.getDriverDetails().getDriverName(),
                        order.getDriverDetails().getVehicleNumber()
                ) : null,
                order.getCreatedAt(),
                order.getUpdatedAt()
        );
    }

    private OrderDTO.CartItemDTO.PotionSize mapPotionSizeToDTO(Order.CartItem.PotionSize potionSize) {
        // Handle null potionSize by assigning a default value
        if (potionSize == null) {
            return OrderDTO.CartItemDTO.PotionSize.Small; // Default to "Small"
        }
        return switch (potionSize) {
            case Small -> OrderDTO.CartItemDTO.PotionSize.Small;
            case Medium -> OrderDTO.CartItemDTO.PotionSize.Medium;
            case Large -> OrderDTO.CartItemDTO.PotionSize.Large;
        };
    }

    @Override
    public OrderDTO getOrderById(String orderId) {
        Order order = orderRepository.findById(orderId)
                .orElseThrow(() -> new RuntimeException("Order not found"));
        return mapToOrderDTO(order);
    }

    @Override
    public void updateOrderStatus(String orderId, String status) {
        Order order = orderRepository.findById(orderId)
                .orElseThrow(() -> new RuntimeException("Order not found"));
        order.setOrderStatus(status);
        order.setUpdatedAt(new Date());
        orderRepository.save(order);
    }

    @Override
    public List<OrderDTO> getAllOrders() {
        return orderRepository.findAll().stream()
                .map(this::mapToOrderDTO)
                .collect(Collectors.toList());
    }

    @Override
    public List<OrderDTO> getOrdersByCustomer(String customerId) {
        return orderRepository.findByCustomerId(customerId).stream()
                .map(this::mapToOrderDTO)
                .collect(Collectors.toList());
    }

    @Override
    public void cancelOrder(String orderId) {
        Order order = orderRepository.findById(orderId)
                .orElseThrow(() -> new RuntimeException("Order not found"));
        if (!order.getOrderStatus().equals("Pending")) {
            throw new RuntimeException("Cannot cancel an order that is not Pending");
        }
        order.setOrderStatus("Cancelled");
        order.setUpdatedAt(new Date());
        orderRepository.save(order);
    }

    @Override
    public void assignDriver(String orderId, AssignDriverRequest request) {
        Order order = orderRepository.findById(orderId)
                .orElseThrow(() -> new RuntimeException("Order not found"));
        order.setDriverDetails(new Order.DriverDetails(
                request.getDriverId(),
                request.getDriverName(),
                request.getVehicleNumber()
        ));
        order.setOrderStatus("Out for Delivery");
        order.setUpdatedAt(new Date());
        orderRepository.save(order);
    }

    @Override
    public void applyDiscount(String orderId, ApplyDiscountRequest request) {
        Order order = orderRepository.findById(orderId)
                .orElseThrow(() -> new RuntimeException("Order not found"));
        double discountedAmount = order.getTotalAmount() - request.getDiscountAmount();
        order.setTotalAmount(discountedAmount < 0 ? 0 : discountedAmount);
        order.setUpdatedAt(new Date());
        orderRepository.save(order);
    }
}<|MERGE_RESOLUTION|>--- conflicted
+++ resolved
@@ -86,11 +86,26 @@
         order.setCreatedAt(new Date());
         order.setUpdatedAt(new Date());
 
-<<<<<<< HEAD
-        // Save order
-        Order savedOrder = orderRepository.save(order);
-        return mapToOrderDTO(savedOrder);
-=======
+            // Save order
+            System.out.println("Saving order to database: " + order.getOrderId());
+            Order savedOrder = orderRepository.save(order);
+
+            // Create a delivery for this order - this won't block the order creation
+            try {
+                createDeliveryForOrder(savedOrder.getOrderId());
+            } catch (Exception e) {
+                System.err.println("Failed to create delivery, but order was created: " + e.getMessage());
+                // Continue with order creation even if delivery creation fails
+            }
+
+            return mapToOrderDTO(savedOrder);
+        } catch (Exception e) {
+            System.err.println("Error creating order: " + e.getMessage());
+            e.printStackTrace();
+            throw e;
+        }
+    }
+
     private void createDeliveryForOrder(String orderId) {
         try {
             System.out.println("Attempting to create delivery for order: " + orderId);
@@ -120,7 +135,6 @@
             e.printStackTrace();
             updateOrderStatus(orderId, "Delivery Assignment Failed");
         }
->>>>>>> 1e5c1cec
     }
 
     private Order.CartItem.PotionSize mapPotionSize(PotionSize potionSize) {
