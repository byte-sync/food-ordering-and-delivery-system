--- conflicted
+++ resolved
@@ -14,11 +14,7 @@
             @Override
             public void addCorsMappings(CorsRegistry registry) {
                 registry.addMapping("/**")
-<<<<<<< HEAD
-                        .allowedOrigins("http://localhost:3001") // Allow frontend origin
-=======
                         .allowedOrigins("http://localhost:3000") // Allow frontend origin
->>>>>>> 1d9918dd
                         .allowedMethods("GET", "POST", "PUT", "DELETE", "OPTIONS")
                         .allowedHeaders("*")
                         .allowCredentials(true);
