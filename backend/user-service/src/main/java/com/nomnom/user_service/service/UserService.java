--- conflicted
+++ resolved
@@ -178,8 +178,4 @@
                 .map(user -> (Restaurant) user)
                 .toList();
     }
-<<<<<<< HEAD
-=======
-
->>>>>>> ea9cb4c4
 }