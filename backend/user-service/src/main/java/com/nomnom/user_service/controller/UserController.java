--- conflicted
+++ resolved
@@ -106,12 +106,11 @@
     public ResponseEntity<User> updateProfilePicture(@PathVariable String id, @RequestParam String profilePictureUrl) {
         return ResponseEntity.ok(userService.updateProfilePicture(id, profilePictureUrl));
     }
-<<<<<<< HEAD
+
     @GetMapping("/restaurants")
     public ResponseEntity<List<Restaurant>> getAllRestaurants() {
         List<Restaurant> restaurants = userService.getAllRestaurants();
         return ResponseEntity.ok(restaurants);
-=======
     
     /**
      * Check if a user with the given email exists
@@ -122,7 +121,6 @@
     public ResponseEntity<Object> checkEmailExists(@PathVariable String email) {
         boolean exists = userService.getUserByEmail(email).isPresent();
         return ResponseEntity.ok(java.util.Map.of("exists", exists));
->>>>>>> ea9cb4c4
     }
 
 }