--- conflicted
+++ resolved
@@ -53,18 +53,11 @@
     @JsonProperty("password") // Allow write-only access
     private String password;
 
-<<<<<<< HEAD
 
     @JsonProperty("userType") // Explicitly store userType in MongoDB
     private String userType;
-}
-=======
-    public void setId(String id) {
-        this.id = id;
-    }
 }
 
     @JsonProperty("userType") // Explicitly store userType in MongoDB
     private String userType;
 }
->>>>>>> c6a50c8e
