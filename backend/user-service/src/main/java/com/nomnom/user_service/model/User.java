--- conflicted
+++ resolved
@@ -53,12 +53,7 @@
     @JsonProperty("password") // Allow write-only access
     private String password;
 
-<<<<<<< HEAD
-    public void setId(String id) {
-        this.id = id;
-    }
-=======
+
     @JsonProperty("userType") // Explicitly store userType in MongoDB
     private String userType;
->>>>>>> 5f8ed2ac
 }