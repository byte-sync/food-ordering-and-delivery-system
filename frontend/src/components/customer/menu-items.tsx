"use client"; // Mark this file as a client component
import React, { useState } from "react";
import Link from "next/link"; // Import Link for navigation
import { BsCartPlus } from "react-icons/bs"; // Import the Cart Plus icon
import axios from "axios";
import { useRouter } from "next/navigation";
import { toast } from "@/components/ui/use-toast";
import {
  Dialog,
  DialogContent,
  DialogHeader,
  DialogTitle,
  DialogTrigger,
  DialogFooter,
  DialogClose,
} from "@/components/ui/dialog";
import {
  Select,
  SelectContent,
  SelectItem,
  SelectTrigger,
  SelectValue,
} from "@/components/ui/select";

interface Portion {
  id: number;
  portionSize: string;
  price: number;
}

interface MenuItem {
  id: number;
  restaurantId: number;
  itemName: string;
  description: string;
  category: string;
  availabilityStatus: boolean;
  offer: number;
  imageUrl?: string;
  imagePublicId?: string;
  portions: Portion[];
}

interface MenuItemsProps {
  menuItems: MenuItem[];
  customerId: string;
  restaurantId: number;
}

const MenuItems = ({ menuItems, customerId, restaurantId }: MenuItemsProps) => {
  const router = useRouter();
  const [selectedItem, setSelectedItem] = useState<MenuItem | null>(null);
  const [quantity, setQuantity] = useState<number>(1);
  const [portionSize, setPortionSize] = useState<string>("");
  const [isLoading, setIsLoading] = useState<boolean>(false);

  const incrementQuantity = () => {
    setQuantity((prev) => prev + 1);
  };

  const decrementQuantity = () => {
    if (quantity > 1) {
      setQuantity((prev) => prev - 1);
    }
  };

  const resetDialog = () => {
    setSelectedItem(null);
    setQuantity(1);
    setPortionSize("");
  };

  const handleAddToCart = async () => {
    if (!selectedItem || !portionSize) {
      toast({
        title: "Error",
        description: "Please select a portion size",
        variant: "destructive",
      });
      return;
    }
  
    try {
      setIsLoading(true);
  
      // Find the selected portion details
      const selectedPortion = selectedItem.portions.find(
        (portion) => portion.portionSize === portionSize
      );
      if (!selectedPortion) {
        throw new Error("Invalid portion size");
      }
  
      // Map the portion size to the backend's expected enum format
      let potionSizeEnum;
      if (portionSize.toLowerCase().includes("small")) {
        potionSizeEnum = "Small";
      } else if (portionSize.toLowerCase().includes("medium")) {
        potionSizeEnum = "Medium";
      } else if (portionSize.toLowerCase().includes("large")) {
        potionSizeEnum = "Large";
      } else {
        potionSizeEnum = portionSize; // Use as is if it doesn't match
      }
  
      // Use restaurantId from selectedItem
      const restaurantIdFromItem = selectedItem.restaurantId;
  
      // Prepare the request payload
      const payload = {
        itemId: String(selectedItem.id),
        itemName: selectedItem.itemName,
        quantity,
        potionSize: potionSizeEnum,
        unitPrice: selectedPortion.price,
        image: selectedItem.imageUrl || "/placeholder.svg",
      };
  
      // Call the backend API to add the item to the cart
      await axios.post(`/api/cart/add/${customerId}/${restaurantIdFromItem}`, payload);
  
      toast({
        title: "Success",
        description: `${selectedItem.itemName} (${portionSize}) added to cart!`,
      });
  
      // Ask if user wants to view cart
      const viewCart = window.confirm("Item added to cart. Do you want to view your cart?");
      if (viewCart) {
        router.push(`/cart/${customerId}/${restaurantIdFromItem}`);
      }
  
      resetDialog();
    } catch (error) {
      console.error("Error adding item to cart:", error);
      toast({
        title: "Error",
        description: "Failed to add item to cart. Please try again.",
        variant: "destructive",
      });
    } finally {
      setIsLoading(false);
    }
  };

  return (
    <div className="max-w-8xl mx-auto p-6 bg-background shadow-lg rounded-lg">
      <h1 className="text-3xl font-bold text-center text-primary mb-6">
        Menu Items
      </h1>

      {/* Grid Layout for Menu Items */}
      <div className="grid grid-cols-1 md:grid-cols-2 lg:grid-cols-3 gap-6">
        {menuItems.map((item) => (
          <div
            key={item.id}
            className="bg-card rounded-lg shadow-md overflow-hidden transition duration-300 hover:shadow-lg relative block"
          >
            {/* Image Section with Link */}
            {item.imageUrl && (
              <Link
                href={`/customer/restaurant/menuItem/${item.id}`} // Navigate to the menu item details page
                className="block"
              >
                <img
                  src={item.imageUrl}
                  alt={item.itemName}
                  className="w-full h-48 object-cover cursor-pointer"
                />
              </Link>
            )}

            {/* Details Section */}
            <div className="p-4 space-y-2">
              <h2 className="text-lg font-semibold text-card-foreground">
                {item.itemName}
              </h2>
              <p className="text-muted-foreground">{item.description}</p>
              <p className="text-sm text-accent-foreground">
                Category: {item.category}
              </p>
              <p className="text-xl font-bold text-primary">
                Starting at $
                {item.portions && item.portions.length > 0
                  ? Math.min(...item.portions.map((p) => p.price)).toFixed(2)
                  : "Price not available"}
              </p>
              <div className="space-y-1">
                {item.portions &&
                  item.portions.map((portion) => (
                    <p key={portion.id} className="text-sm text-muted-foreground">
                      {portion.portionSize}: ${portion.price.toFixed(2)}
                    </p>
                  ))}
              </div>
            </div>

            {/* Add to Cart Dialog Trigger */}
            <Dialog
              onOpenChange={(open) => {
                if (open) {
                  setSelectedItem(item);
                } else {
                  resetDialog();
                }
              }}
            >
<<<<<<< HEAD
              <BsCartPlus size={20} />
            </button>
=======
              <DialogTrigger asChild>
                <button
                  className="absolute bottom-4 right-4 p-2 bg-primary text-white rounded-full hover:bg-primary/80 transition duration-300 cursor-pointer"
                  aria-label={`Add ${item.itemName} to cart`}
                >
                  <BsCartPlus size={20} />
                </button>
              </DialogTrigger>
              <DialogContent>
                <DialogHeader>
                  <DialogTitle>Add to Cart</DialogTitle>
                </DialogHeader>
                {selectedItem && (
                  <div className="space-y-4 py-4">
                    <div className="flex items-center gap-4">
                      <div className="relative h-20 w-20 rounded-md overflow-hidden">
                        {selectedItem.imageUrl ? (
                          <img
                            src={selectedItem.imageUrl || "/placeholder.svg"}
                            alt={selectedItem.itemName}
                            className="object-cover w-full h-full"
                          />
                        ) : (
                          <div className="h-full w-full bg-muted flex items-center justify-center">
                            <span className="text-xs text-muted-foreground">No image</span>
                          </div>
                        )}
                      </div>
                      <div>
                        <h3 className="font-semibold">{selectedItem.itemName}</h3>
                        <p className="text-sm text-muted-foreground line-clamp-1">
                          {selectedItem.description}
                        </p>
                      </div>
                    </div>
                    <div className="space-y-2">
                      <label className="text-sm font-medium">Portion Size</label>
                      <Select value={portionSize} onValueChange={setPortionSize}>
                        <SelectTrigger>
                          <SelectValue placeholder="Select size" />
                        </SelectTrigger>
                        <SelectContent>
                          {selectedItem.portions.map((portion) => (
                            <SelectItem key={portion.id} value={portion.portionSize}>
                              {portion.portionSize} - ${portion.price.toFixed(2)}
                            </SelectItem>
                          ))}
                        </SelectContent>
                      </Select>
                    </div>
                    <div className="space-y-2">
                      <label className="text-sm font-medium">Quantity</label>
                      <div className="flex items-center">
                        <button
                          type="button"
                          className="border rounded-l px-2 py-1 hover:bg-gray-100"
                          onClick={decrementQuantity}
                        >
                          -
                        </button>
                        <span className="px-4 font-medium">{quantity}</span>
                        <button
                          type="button"
                          className="border rounded-r px-2 py-1 hover:bg-gray-100"
                          onClick={incrementQuantity}
                        >
                          +
                        </button>
                      </div>
                    </div>
                    {portionSize && (
                      <div className="pt-2">
                        <p className="text-sm font-medium">Total Price:</p>
                        <p className="text-lg font-bold">
                          $
                          {(selectedItem.portions.find((p) => p.portionSize === portionSize)?.price || 0).toFixed(
                            2
                          )}
                          {quantity > 1 &&
                            ` × ${quantity} = $${(
                              (selectedItem.portions.find((p) => p.portionSize === portionSize)?.price || 0) *
                              quantity
                            ).toFixed(2)}`}
                        </p>
                      </div>
                    )}
                  </div>
                )}
                <DialogFooter>
                  <DialogClose asChild>
                    <button className="px-4 py-2 bg-gray-200 text-black rounded">
                      Cancel
                    </button>
                  </DialogClose>
                  <button
                    onClick={handleAddToCart}
                    disabled={!portionSize || isLoading}
                    className="px-4 py-2 bg-primary text-white rounded hover:bg-primary/80"
                  >
                    {isLoading ? "Adding..." : "Add to Cart"}
                  </button>
                </DialogFooter>
              </DialogContent>
            </Dialog>
>>>>>>> d31ab2ef
          </div>
        ))}
      </div>

      {/* No Menu Items Found */}
      {menuItems.length === 0 && (
        <div className="text-center text-muted-foreground mt-6">
          No menu items available.
        </div>
      )}
    </div>
  );
};

export default MenuItems;<|MERGE_RESOLUTION|>--- conflicted
+++ resolved
@@ -205,10 +205,6 @@
                 }
               }}
             >
-<<<<<<< HEAD
-              <BsCartPlus size={20} />
-            </button>
-=======
               <DialogTrigger asChild>
                 <button
                   className="absolute bottom-4 right-4 p-2 bg-primary text-white rounded-full hover:bg-primary/80 transition duration-300 cursor-pointer"
@@ -313,7 +309,6 @@
                 </DialogFooter>
               </DialogContent>
             </Dialog>
->>>>>>> d31ab2ef
           </div>
         ))}
       </div>
