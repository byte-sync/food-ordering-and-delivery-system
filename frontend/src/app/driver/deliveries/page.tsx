--- conflicted
+++ resolved
@@ -11,8 +11,6 @@
 import { Button } from "@/components/ui/button"
 import { Loader2 } from "lucide-react"
 import { DeliveryMap } from "@/components/ui/delivery-map"
-<<<<<<< HEAD
-=======
 import { DriverLocationSharing } from "@/components/ui/driver-location-sharing"
 import { getCookie } from "cookies-next"
 import { 
@@ -35,77 +33,8 @@
   acceptOrder as socketAcceptOrder,
   rejectOrder as socketRejectOrder
 } from "@/lib/socket"
->>>>>>> 1e5c1cec
-
-// Sample data
-const SAMPLE_DELIVERIES = [
-  {
-    id: "del-001",
-    status: "ACCEPTED" as DeliveryStatus,
-    orderId: "ORD-1234",
-    restaurant: {
-      name: "Burger Palace",
-      address: "123 Main St, New York, NY",
-      phone: "555-123-4567",
-      location: { lat: 40.7128, lng: -74.006 },
-    },
-    customer: {
-      name: "John Smith",
-      address: "456 Park Ave, New York, NY",
-      phone: "555-987-6543",
-      location: { lat: 40.7282, lng: -73.9942 },
-    },
-    driver: {
-      name: "Michael Johnson",
-      phone: "555-555-5555",
-      vehicle: "Honda Civic (ABC-1234)",
-    },
-    driverLocation: { lat: 40.72, lng: -74.0 },
-    estimatedTime: "15 min",
-    distance: "2.3 mi",
-    amount: "8.50",
-    items: [
-      { name: "Cheeseburger", quantity: 2 },
-      { name: "Fries", quantity: 1 },
-      { name: "Soda", quantity: 2 },
-    ],
-    createdAt: new Date().toISOString(),
-  },
-  {
-    id: "del-002",
-    status: "IN_PROGRESS" as DeliveryStatus,
-    orderId: "ORD-5678",
-    restaurant: {
-      name: "Pizza Express",
-      address: "789 Broadway, New York, NY",
-      phone: "555-222-3333",
-      location: { lat: 40.7309, lng: -73.9872 },
-    },
-    customer: {
-      name: "Emily Davis",
-      address: "321 5th Ave, New York, NY",
-      phone: "555-444-5555",
-      location: { lat: 40.7448, lng: -73.9867 },
-    },
-    driver: {
-      name: "Michael Johnson",
-      phone: "555-555-5555",
-      vehicle: "Honda Civic (ABC-1234)",
-    },
-    driverLocation: { lat: 40.738, lng: -73.987 },
-    estimatedTime: "10 min",
-    distance: "1.8 mi",
-    amount: "9.25",
-    items: [
-      { name: "Large Pepperoni Pizza", quantity: 1 },
-      { name: "Garlic Knots", quantity: 1 },
-      { name: "2L Soda", quantity: 1 },
-    ],
-    createdAt: new Date(Date.now() - 1000 * 60 * 15).toISOString(),
-  },
-]
-
-// New delivery request
+
+// Sample request data (for simulating new delivery requests)
 const NEW_DELIVERY_REQUEST = {
   id: "del-003",
   orderId: "ORD-9012",
@@ -138,17 +67,6 @@
   const [showRequestModal, setShowRequestModal] = useState(false)
   const [loading, setLoading] = useState(true)
   const [simulateNewRequest, setSimulateNewRequest] = useState(false)
-<<<<<<< HEAD
-
-  useEffect(() => {
-    // Simulate loading
-    const timer = setTimeout(() => {
-      setLoading(false)
-    }, 1500)
-
-    return () => clearTimeout(timer)
-  }, [])
-=======
   const [driverId, setDriverId] = useState<string | null>(null)
   const [error, setError] = useState<string | null>(null)
   const [isDriverAvailable, setIsDriverAvailable] = useState(true)
@@ -427,7 +345,6 @@
       setLoading(false);
     }
   };
->>>>>>> 1e5c1cec
 
   // Fetch pending orders that need drivers
   const fetchPendingOrdersForDriver = async () => {
@@ -473,8 +390,8 @@
   };
 
   useEffect(() => {
-    // Simulate new delivery request after 5 seconds
-    if (!simulateNewRequest) {
+    // Simulate new delivery request after 5 seconds if enabled and we don't have any active deliveries
+    if (!simulateNewRequest && deliveries.filter(d => ["ACCEPTED", "IN_PROGRESS"].includes(d.status)).length === 0) {
       const timer = setTimeout(() => {
         setShowRequestModal(true)
         setSimulateNewRequest(true)
@@ -484,25 +401,6 @@
     }
   }, [simulateNewRequest])
 
-<<<<<<< HEAD
-  const handleAcceptDelivery = (id: string) => {
-    setShowRequestModal(false)
-
-    // Add the new delivery to the list
-    const newDelivery = {
-      ...NEW_DELIVERY_REQUEST,
-      status: "ACCEPTED" as DeliveryStatus,
-      driver: {
-        name: "Michael Johnson",
-        phone: "555-555-5555",
-        vehicle: "Honda Civic (ABC-1234)",
-      },
-      driverLocation: {
-        lat: (NEW_DELIVERY_REQUEST.restaurant.location.lat + NEW_DELIVERY_REQUEST.customer.location.lat) / 2,
-        lng: (NEW_DELIVERY_REQUEST.restaurant.location.lng + NEW_DELIVERY_REQUEST.customer.location.lng) / 2,
-      },
-      createdAt: new Date().toISOString(),
-=======
   // Handle accepting a real order request from socket
   const handleAcceptDelivery = async (id: string) => {
     if (!driverId) {
@@ -567,17 +465,8 @@
     } catch (error) {
       console.error("Error accepting delivery:", error);
       toast.error("Failed to accept delivery");
->>>>>>> 1e5c1cec
-    }
-
-    setDeliveries([...deliveries, newDelivery])
-    setActiveDelivery(id)
+    }
   }
-<<<<<<< HEAD
-
-  const handleDeclineDelivery = () => {
-    setShowRequestModal(false)
-=======
   
   // When driver rejects the order request  
   const handleDeclineDelivery = (orderId: string) => {
@@ -589,7 +478,6 @@
     setShowRequestModal(false);
     setPendingOrder(null);
     toast.info("Delivery request declined");
->>>>>>> 1e5c1cec
   }
 
   const handlePickupDelivery = (id: string) => {
@@ -649,9 +537,6 @@
       <div className="space-y-6">
         <div className="flex flex-col justify-between gap-4 sm:flex-row sm:items-center">
           <h1 className="text-2xl font-bold tracking-tight">Active Deliveries</h1>
-<<<<<<< HEAD
-          <Button onClick={() => setShowRequestModal(true)}>Simulate New Request</Button>
-=======
           <div className="flex gap-2">
             <Button 
               variant={isDriverAvailable ? "default" : "outline"} 
@@ -661,7 +546,6 @@
             </Button>
             <Button variant="outline" onClick={handleRefresh}>Refresh</Button>
           </div>
->>>>>>> 1e5c1cec
         </div>
 
         {activeDelivery && activeDeliveryData ? (
