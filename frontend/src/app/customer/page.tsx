--- conflicted
+++ resolved
@@ -1,58 +1,9 @@
 import React from "react";
-<<<<<<< HEAD
-import MenuItemsWithOffers from "@/components/customer/offer-menu-items";
-
-// Define the type for a menu item
-interface MenuItem {
-  id: number;
-  restaurantId: number;
-  itemName: string;
-  description: string;
-  category: string;
-  availabilityStatus: boolean;
-  offer: number; // Offer percentage (e.g., 10 for 10% off)
-  imageUrl?: string;
-  imagePublicId?: string;
-  portions: {
-    id: number;
-    portionSize: string;
-    price: number;
-  }[];
-}
-
-async function fetchMenuItems(): Promise<MenuItem[]> {
-  const response = await fetch("http://localhost:8083/menu/all", {
-    method: "GET",
-    headers: {
-      "Content-Type": "application/json",
-    },
-  });
-
-  if (!response.ok) {
-    throw new Error("Failed to fetch menu items");
-  }
-
-  return response.json();
-}
-
-export default async function Page() {
-  const menuItems = await fetchMenuItems();
-
-  // Filter menu items with offers
-  const menuItemsWithOffers = menuItems.filter(
-    (item: MenuItem) => item.offer > 0
-  );
-
-  return (
-    <div>
-      <MenuItemsWithOffers menuItems={menuItemsWithOffers} />
-=======
 
 function Page() {
   return (
     <div>
      page
->>>>>>> 34daf501
     </div>
   );
 }